--- conflicted
+++ resolved
@@ -1,18 +1,11 @@
-<<<<<<< HEAD
-=======
 #!/usr/bin/env python3
 """Validate a Cashu token and check which proofs are spent."""
 
->>>>>>> 6193ea01
 import asyncio
 import os
 import sys
-<<<<<<< HEAD
 from dotenv import load_dotenv
-from sixty_nuts.wallet import Wallet, TempWallet
-=======
 from sixty_nuts.wallet import Wallet
->>>>>>> 6193ea01
 
 
 async def validate_token(token: str):
@@ -120,105 +113,8 @@
                     if keyset_id in active_keysets:
                         print(f"   ✅ Keyset {keyset_id} is active")
                     else:
-<<<<<<< HEAD
-                        unknown_count += 1
-
-            print("\n📋 Validation results:")
-            print(f"  Unspent proofs: {unspent_count}/{len(proofs)}")
-            print(f"  Spent proofs: {spent_count}/{len(proofs)}")
-            if unknown_count > 0:
-                print(f"  Unknown state: {unknown_count}/{len(proofs)}")
-
-            print(f"\n💰 Valid amount: {unspent_amount} {unit}")
-
-            # Overall validation result
-            is_valid = (
-                unspent_count == len(proofs)  # All proofs unspent
-                and spent_count == 0  # No spent proofs
-                and unspent_amount == total_amount  # Amount matches
-                and is_trusted  # From trusted mint
-            )
-
-            if is_valid:
-                print("\n✅ Token is VALID and can be accepted")
-            else:
-                print("\n❌ Token is INVALID:")
-                if spent_count > 0:
-                    print("   - Contains spent proofs")
-                if unspent_amount != total_amount:
-                    print(
-                        f"   - Amount mismatch (expected {total_amount}, got {unspent_amount})"
-                    )
-                if not is_trusted and trusted_mints:
-                    print("   - From untrusted mint")
-
-            return {
-                "valid": is_valid,
-                "mint": mint_url,
-                "amount": unspent_amount,
-                "unit": unit,
-                "trusted": is_trusted,
-                "unspent_proofs": unspent_count,
-                "spent_proofs": spent_count,
-            }
-
-        except Exception as e:
-            print(f"\n❌ Token validation failed: {e}")
-            return {"valid": False, "error": str(e)}
-
-
-async def merchant_accept_flow(token: str, expected_amount: int | None = None):
-    """Complete merchant acceptance flow with validation."""
-    TRUSTED_MINTS = [
-        "https://mint.minibits.cash/Bitcoin",
-        "https://legend.lnbits.com/cashu/api/v1/AptDNABNBXv8gpuywhx6NV",
-    ]
-
-    # Load dotenv here specifically within the merchant flow if needed
-    # Or ensure it's loaded once at a higher level (e.g., main function)
-    load_dotenv()
-    nsec = os.getenv("NSEC")
-    if not nsec:
-        print("Error: NSEC environment variable not set. Please create a .env file.")
-        return False # Return False to indicate failure
-
-    print("🏪 Merchant payment acceptance")
-    print("=" * 40)
-
-    # Step 1: Validate token
-    validation = await validate_token(token, TRUSTED_MINTS)
-
-    if not validation["valid"]:
-        print("\n❌ Payment rejected - invalid token")
-        return False
-
-    # Step 2: Check amount if specified
-    if expected_amount is not None:
-        if validation["amount"] < expected_amount:
-            print("\n❌ Payment rejected - insufficient amount")
-            print(f"   Expected: {expected_amount} {validation['unit']}")
-            print(f"   Received: {validation['amount']} {validation['unit']}")
-            return False
-
-    # Step 3: Accept payment
-    print(f"\n💳 Accepting payment of {validation['amount']} {validation['unit']}...")
-
-    async with Wallet(
-        nsec=nsec,
-        mint_urls=TRUSTED_MINTS,
-    ) as wallet:
-        try:
-            amount, unit = await wallet.redeem(token)
-            print(f"✅ Payment accepted: {amount} {unit}")
-
-            # Show new balance
-            balance = await wallet.get_balance()
-            print(f"💰 New balance: {balance} {unit}")
-=======
                         print(f"   ❌ Keyset {keyset_id} is NOT active (obsolete)")
                         print("      This keyset cannot be redeemed normally!")
->>>>>>> 6193ea01
-
             except Exception as e:
                 print(f"   Error checking keysets: {str(e)}")
 
@@ -230,33 +126,11 @@
 async def main():
     """Main function."""
     if len(sys.argv) < 2:
-<<<<<<< HEAD
-        print("Usage: python validate_token.py <cashu_token> [expected_amount]")
-        print("Example: python validate_token.py cashuAey...")
-        print("\nFor merchant flow:")
-        print(
-            "Usage: python validate_token.py merchant <cashu_token> [expected_amount]"
-        )
-        print("\nFor batch validation:")
-        print("Usage: python validate_token.py batch <token1> <token2> ...")
-        return
-
-    # It's better to load dotenv once at the top of the main function
-    # if multiple functions within the file might need it,
-    # but here I put it inside merchant_accept_flow as it's the only one that needs it.
-
-    if sys.argv[1] == "merchant":
-        # Merchant acceptance flow
-        if len(sys.argv) < 3:
-            print("Need token for merchant flow")
-            return
-=======
         print("Usage: python validate_token.py <token_or_file>")
         print("\nProvide either:")
         print("  - A Cashu token string (starting with 'cashuA...')")
         print("  - A filename containing a Cashu token")
         sys.exit(1)
->>>>>>> 6193ea01
 
     token_input = sys.argv[1]
 

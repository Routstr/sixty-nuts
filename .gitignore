--- conflicted
+++ resolved
@@ -12,10 +12,6 @@
 # testing
 .cashu
 .pypirc
-<<<<<<< HEAD
-
 # Environment variables
 .env
-=======
-proof_backups/
->>>>>>> 6193ea01
+proof_backups/